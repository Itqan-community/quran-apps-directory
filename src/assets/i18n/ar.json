{
  "common": {
    "back": "رجوع",
    "submit": "إرسال",
    "loading": "جار التحميل..."
  },
  "header": {
    "title": "دليل التطبيقات القرآنية",
    "beta": "تجريبي",
    "home": "الرئيسة",
    "about": "عن المشروع",
    "contact": "تواصل معنا",
    "language": {
      "ar": "العربية",
      "en": "English"
    }
  },
  "footer": {
    "copyright": "دليل التطبيقات القرآنية، أحد مشاريع مجتمع إتقان لتقنيات القرآن، ١٤٤٦ هـ"
  },
  "appList": {
    "search": {
      "placeholder": "البحث في التطبيقات..."
    },
    "categories": {
      "all":"الكل",
      "main-title": "دليل التطبيقات القرآنية",
      "title": "التصنيفات",
      "mushaf": "مصحف",
      "translations": "ترجمات",
      "recite": "تسميع",
      "kids": "أطفال",
      "tafsir": "تفسير",
      "riwayat": "روايات",
      "audio": "صوتيات",
      "memorize": "تحفيظ",
      "tajweed": "تجويد",
      "tools": "أخرى",
      "accessibility": "ذوي الإعاقة"
    },
    "apps": {
      "title": "قائمة التطبيقات",
      "sort": "ترتيب حسب التقييم"
    }
  },
  "appDetail": {
    "developer": "المطور",
    "description": "الوصف",
    "downloadLinks": "روابط التحميل",
    "appStore": "متجر آبل",
    "playStore": "متجر جوجل بلاي",
    "huaweiStore": "متجر هواوي",
    "relevantApps": "تطبيقات ذات صلة",
    "screenshots": "لقطات الشاشة",
    "readMore": "اقرأ المزيد",
    "readLess": "قلّص"
  },
  "requestForm": {
    "title": "طلب إضافة تطبيق",
    "subtitle": "قدم طلباً لإضافة تطبيق قرآني إلى دليلنا",
    "form": {
      "name": {
        "label": "اسم التطبيق",
        "placeholder": "أدخل اسم التطبيق"
      },
      "description": {
        "label": "الوصف",
        "placeholder": "صف مميزات وأهداف التطبيق"
      },
      "link": {
        "label": "رابط التطبيق",
        "placeholder": "أدخل رابط المتجر أو الموقع"
      },
      "email": {
        "label": "البريد الإلكتروني للتواصل",
        "placeholder": "أدخل عنوان بريدك الإلكتروني"
      }
    },
    "success": {
      "title": "تم إرسال الطلب",
      "message": "شكراً لك! سنراجع طلبك ونتواصل معك قريباً.",
      "reset": "تم إعادة تعيين النموذج"
    }
<<<<<<< HEAD
<<<<<<< Updated upstream
=======
  },
  "contactUs": {
    "title": "تواصل معنا",
    "message": "نسعد بتواصلكم معنا للإجابة على استفساراتكم أو استقبال اقتراحاتكم لتحسين دليل التطبيقات القرآنية. يمكنكم أيضًا الانضمام إلى مجتمع إتقان لتقنيات القرآن للمساهمة في تطوير هذا المشروع أو المشاركة في مشاريعنا الأخرى المفتوحة المصدر الهادفة لخدمة القرآن الكريم",
    "email": "تواصل معنا عبر البريد الإلكتروني",
    "appRequests": "الانضمام لمجتمع إتقان"
=======
  },
  "contactUs": {
    "title": "تواصل معنا",
    "message": "نسعد بتواصلكم معنا للإجابة على استفساراتكم أو استقبال اقتراحاتكم لتحسين دليل التطبيقات القرآنية. يمكنكم أيضًا الانضمام إلى مجتمع إتقان لتقنيات القرآن للمساهمة في تطوير هذا المشروع أو المشاركة في مشاريعنا الأخرى الهادفة لخدمة القرآن الكريم",
    "email": "البريد الإلكتروني",
    "appRequests": "طلبات التطبيقات"
>>>>>>> 35597aae
  },
  "aboutUs": {
    "title": "عن المشروع",
    "mission": "المهمة",
    "vision": "الرؤية",
    "missionDescription": "دليل التطبيقات القرآنية هو مشروع مفتوح المصدر يهدف إلى خدمة عموم المسلمين من خلال توفير منصة لجمع وتصنيف التطبيقات الرقمية المتعلقة بالقرآن الكريم. يسعى المشروع إلى تسهيل الوصول إلى أفضل الحلول التقنية التي تخدم كتاب الله، سواء في التلاوة، الحفظ، التفسير، التجويد، أو غيرها من المجالات القرآنية، كما نشكر الإخوة في مشروع (التطبيقات الإسلامية) على مشاركتهم لنا القائمة الأولية للتطبيقات.",
    "visionDescription": "أن نصبح أكثر الموارد الرقمية الموثوقة والمستخدمة المستخدمة للدراسات القرآنية، مساعدة أشخاص في جميع أنحاء العالم في الاتصال بالرسالة الدينية.",
    "values": "القيم",
    "values_list": {
      "accuracyAndAuthenticity": "الدقة والصدق في المحتوى القرآني",
      "userCentricDesignAndAccessibility": "التصميم المركز على المستخدم والوصول",
      "continuousImprovementAndInnovation": "التحسين المستمر والابتكار",
      "communityEngagementAndSupport": "التعاون والدعم المجتمعي"
    }
<<<<<<< HEAD
>>>>>>> Stashed changes
=======
>>>>>>> 35597aae
  }
}<|MERGE_RESOLUTION|>--- conflicted
+++ resolved
@@ -81,23 +81,12 @@
       "message": "شكراً لك! سنراجع طلبك ونتواصل معك قريباً.",
       "reset": "تم إعادة تعيين النموذج"
     }
-<<<<<<< HEAD
-<<<<<<< Updated upstream
-=======
   },
   "contactUs": {
     "title": "تواصل معنا",
     "message": "نسعد بتواصلكم معنا للإجابة على استفساراتكم أو استقبال اقتراحاتكم لتحسين دليل التطبيقات القرآنية. يمكنكم أيضًا الانضمام إلى مجتمع إتقان لتقنيات القرآن للمساهمة في تطوير هذا المشروع أو المشاركة في مشاريعنا الأخرى المفتوحة المصدر الهادفة لخدمة القرآن الكريم",
     "email": "تواصل معنا عبر البريد الإلكتروني",
     "appRequests": "الانضمام لمجتمع إتقان"
-=======
-  },
-  "contactUs": {
-    "title": "تواصل معنا",
-    "message": "نسعد بتواصلكم معنا للإجابة على استفساراتكم أو استقبال اقتراحاتكم لتحسين دليل التطبيقات القرآنية. يمكنكم أيضًا الانضمام إلى مجتمع إتقان لتقنيات القرآن للمساهمة في تطوير هذا المشروع أو المشاركة في مشاريعنا الأخرى الهادفة لخدمة القرآن الكريم",
-    "email": "البريد الإلكتروني",
-    "appRequests": "طلبات التطبيقات"
->>>>>>> 35597aae
   },
   "aboutUs": {
     "title": "عن المشروع",
@@ -112,9 +101,5 @@
       "continuousImprovementAndInnovation": "التحسين المستمر والابتكار",
       "communityEngagementAndSupport": "التعاون والدعم المجتمعي"
     }
-<<<<<<< HEAD
->>>>>>> Stashed changes
-=======
->>>>>>> 35597aae
   }
 }