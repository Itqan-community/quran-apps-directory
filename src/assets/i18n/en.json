--- conflicted
+++ resolved
@@ -5,16 +5,8 @@
     "loading": "Loading..."
   },
   "header": {
-<<<<<<< Updated upstream
     "title": "Quran Apps Directory",
-<<<<<<< HEAD
-=======
-    "title": "≈",
     "beta": "Beta",
->>>>>>> Stashed changes
-=======
-    "beta": "Beta",
->>>>>>> 79085834
     "home": "Home",
     "about": "About",
     "contact": "Contact Us",
@@ -90,23 +82,12 @@
       "message": "Thank you for your submission! We will review your app request and get back to you soon.",
       "reset": "Form has been reset"
     }
-<<<<<<< HEAD
-<<<<<<< Updated upstream
-=======
   },
   "contactUs": {
     "title": "Contact Us",
     "message": "We are delighted to hear from you to answer your inquiries or receive your suggestions for improving Quran Apps Directory. You can also join the ITQAN community for Quran technologies to contribute to the development of this project or participate in our other open source initiatives aimed at serving the Holy Quran.",
     "email": "Contact Us via Email",
     "appRequests": "Join ITQAN Community"
-=======
-  },
-  "contactUs": {
-    "title": "Contact Us",
-    "message": "You can always send us a massage. We’d be happy to help you out with support, inquiries and/or suggestions",
-    "email": "Email",
-    "appRequests": "App Requests"
->>>>>>> 79085834
   },
   "aboutUs": {
     "title": "About Us",
@@ -121,9 +102,5 @@
       "continuousImprovementAndInnovation": "Continuous improvement and innovation",
       "communityEngagementAndSupport": "Community engagement and support"
     }
-<<<<<<< HEAD
->>>>>>> Stashed changes
-=======
->>>>>>> 79085834
   }
 }